import torch
import transformers

from tqdm import tqdm

import torch.nn.functional as F

from lm_eval import utils
from lm_eval.logger import eval_logger
from lm_eval.api.model import LM, register_model

from accelerate import Accelerator
from itertools import islice


@register_model("hf-causal", "gpt2")
class HFLM(LM):
    def __init__(
        self,
        device="cuda",
        pretrained="gpt2",
        revision="main",
        low_cpu_mem_usage=None,
        subfolder=None,
        tokenizer=None,
        batch_size=1,
    ):
        super().__init__()

        assert isinstance(device, str)
        assert isinstance(pretrained, str)
        assert isinstance(batch_size, int)

        gpus = torch.cuda.device_count()
        if gpus <= 1:
            if device:
                if device not in ["cuda", "cpu"]:
                    device = int(device)
                self._device = torch.device(device)
                print(f"Using device '{device}'")
            else:
                print("Device not specified")
                print(f"Cuda Available? {torch.cuda.is_available()}")
                self._device = (
                    torch.device("cuda")
                    if torch.cuda.is_available()
                    else torch.device("cpu")
                )
            self._rank = 0
            self._world_size = 1

        else:
            self._device = "cpu"

        # TODO: update this to be less of a hack once subfolder is fixed in HF
        revision = revision + ("/" + subfolder if subfolder is not None else "")

        self.gpt2 = transformers.AutoModelForCausalLM.from_pretrained(
            pretrained, revision=revision, low_cpu_mem_usage=low_cpu_mem_usage
        ).to(self.device)
        self.gpt2.eval()

        self.tokenizer = transformers.AutoTokenizer.from_pretrained(
            pretrained if tokenizer is None else tokenizer,
            revision=revision,
        )

        self.vocab_size = self.tokenizer.vocab_size

        # multithreading and batching
        self.batch_size_per_gpu = batch_size  # todo: adaptive batch size

        # multigpu support with accelerate
        if gpus > 1:
            accelerator = Accelerator(device_placement=False)
            if gpus > accelerator.num_processes:
<<<<<<< HEAD
                warning = (
                    "WARNING: The number of total GPUs does not match the number of spawned processes. "
                    "If you would like to use data parallelism, please launch the script "
                    "with 'accelerate launch *script*'. "
                    "Current run will proceed with single device."
                )
                print(warning)
                self._rank = 0
                self._world_size = 1

=======
                warning = ("WARNING: The number of total system GPUs does not match the number of spawned processes. " 
                      "If you would like to use data parallelism, please launch the script "
                      "with 'accelerate launch *script*'. " 
                        f"Current run will proceed with {accelerator.num_processes} devices.")
                print(warning)
                self._rank = self.accelerator.local_process_index
                self._world_size = self.accelerator.num_processes
            
>>>>>>> 71388a7e
            else:
                self.gpt2 = accelerator.prepare(self.gpt2)
                self._device = torch.device(f"cuda:{accelerator.local_process_index}")
                self.accelerator = accelerator

                if self.accelerator.is_local_main_process:
                    print(f"Using {gpus} devices with data parallelism")

                self._rank = self.accelerator.local_process_index
                self._world_size = self.accelerator.num_processes

    @property
    def eot_token_id(self):
        # we use EOT because end of *text* is more accurate for what we're doing than end of *sentence*
        return self.tokenizer.eos_token_id

    @property
    def max_length(self):
        try:
            if hasattr(self, 'accelerator'):
                return self.accelerator.unwrap_model(self.gpt2).config.n_ctx
            else:
                return self.gpt2.config.n_ctx
        except AttributeError:
            # gptneoconfig doesn't have n_ctx apparently
            if hasattr(self, 'accelerator'):
                return self.accelerator.unwrap_model(self.gpt2).config.max_position_embeddings
            else:
                return self.gpt2.config.max_position_embeddings

    @property
    def max_gen_toks(self):
        return 256

    @property
    def batch_size(self):
        return self.batch_size_per_gpu

    @property
    def device(self):
        return self._device

    @property
    def rank(self):
        return self._rank

    @property
    def world_size(self):
        return self._world_size

    def tok_encode(self, string: str):
        return self.tokenizer.encode(string, add_special_tokens=False)

    def tok_decode(self, tokens):
        return self.tokenizer.decode(tokens)

    def _model_call(self, inps):
        """
        inps: a torch tensor of shape [batch, sequence]
        the size of sequence may vary from call to call

        returns: a torch tensor of shape [batch, sequence, vocab] with the
        logits returned from the model
        """
        with torch.no_grad():
            return self.gpt2(inps)[0]

    def _model_generate(self, context, max_length, eos_token_id):
        return self.gpt2.generate(
            context,
            max_length=max_length,
            pad_token_id=eos_token_id,
            eos_token_id=eos_token_id,
            do_sample=False,
        )

    def loglikelihood(self, requests):
        new_reqs = []
        for context, continuation in [req.args for req in requests]:
            if context == "":
                # end of text as context
                context_enc = [self.eot_token_id]
            else:
                context_enc = self.tok_encode(context)

            continuation_enc = self.tok_encode(continuation)

            new_reqs.append(((context, continuation), context_enc, continuation_enc))

        return self._loglikelihood_tokens(new_reqs)

    def loglikelihood_rolling(self, requests):
        # TODO: Implement caching once we've confirmed the perplexity implementation
        # TODO: automatic batch size detection for vectorization

<<<<<<< HEAD
        extra_pad = []
        numpad_batches = 0

        if self.world_size > 1:
            cumulative_batches = 0  # balance token batches among iterators
            # compute cumulative batches seen per host
            for (string,) in tqdm([req.args for req in requests], disable=True):
                rolling_token_windows = list(
                    map(
                        utils.make_disjoint_window,
                        utils.get_rolling_token_windows(
                            token_list=self.tok_encode(string),
                            prefix_token=self.eot_token_id,
                            max_seq_len=self.max_length,
                            context_len=1,
                        ),
                    )
                )

                rolling_token_windows = [(None,) + x for x in rolling_token_windows]
                cumulative_batches += len(rolling_token_windows)

            cumul_batches_ranks = torch.tensor(cumulative_batches, device=self.device)
            gathered_item = (
                self.accelerator.gather(cumul_batches_ranks)
                .cpu()
                .detach()
                .numpy()
                .tolist()
            )

            # compute number of pseudobatches to pad with (FSDP/DDP require even batches among ranks)
            numpad_batches = max(gathered_item) - gathered_item[self.rank]

            # pad iterators with a pseudodocument
            extra_pad = (
                [("pad",)] if max(gathered_item) - min(gathered_item) > 0 else []
            )

        loglikelihoods = []
        for (string,) in tqdm(
            extra_pad + [req.args for req in requests], disable=(self.rank != 0)
        ):
            if numpad_batches > 0:
                rolling_token_windows = list(
                    map(
                        utils.make_disjoint_window,
                        utils.get_rolling_token_windows(
                            token_list=[self.eot_token_id]
                            * self.max_length
                            * numpad_batches,
                            prefix_token=self.eot_token_id,
                            max_seq_len=self.max_length,
                            context_len=1,
                        ),
                    )
                )

            else:
                rolling_token_windows = list(
                    map(
                        utils.make_disjoint_window,
                        utils.get_rolling_token_windows(
                            token_list=self.tok_encode(string),
                            prefix_token=self.eot_token_id,
                            max_seq_len=self.max_length,
                            context_len=1,
                        ),
                    )
                )

=======
        loglikelihoods = []
        for (string,) in tqdm([req.args for req in requests],disable=(self.rank != 0)):
            rolling_token_windows = list(
                map(
                    utils.make_disjoint_window,
                    utils.get_rolling_token_windows(
                        token_list=self.tok_encode(string),
                        prefix_token=self.eot_token_id,
                        max_seq_len=self.max_length,
                        context_len=1,
                    ),
                )
            )
            
>>>>>>> 71388a7e
            rolling_token_windows = [(None,) + x for x in rolling_token_windows]

            # TODO: extract out this call so it only gets called once and also somehow figure out partial caching for
            # that
            
            pad_amnt = 0 
            if self.world_size > 1:
                #TODO: Comment on what we do here
                mytensor = torch.tensor(len(rolling_token_windows), device = self.device)
                gathered = self.accelerator.gather(mytensor).cpu().detach().numpy().tolist()

                pad_amnt = max(gathered) - gathered[self.rank]
                if pad_amnt > 0:
                    rolling_token_windows += pad_amnt*[rolling_token_windows[0]]
            
            string_nll = self._loglikelihood_tokens(
                rolling_token_windows, disable_tqdm=True
            )

<<<<<<< HEAD
            if (numpad_batches > 0) or (string == "pad"):
                numpad_batches = 0

            else:
                # discard is_greedy
                string_nll = [x[0] for x in string_nll]

                string_nll = sum(string_nll)
                loglikelihoods.append(string_nll)
=======
            if (self.world_size > 1) and (pad_amnt > 0):
                string_nll = [x[0] for x in string_nll[:-pad_amnt]]
            else:
                # discard is_greedy
                string_nll = [x[0] for x in string_nll]
                
            string_nll = sum(string_nll)
            loglikelihoods.append(string_nll)
        
>>>>>>> 71388a7e

        return loglikelihoods

    def _loglikelihood_tokens(self, requests, disable_tqdm=False):
        # TODO: implement some kind of efficient-request-middleware that lumps together requests with the same context
        res = []

        def _collate(x):
            # the negative sign on len(toks) sorts descending - this has a few advantages:
            # - time estimates will always be over not underestimates, which is more useful for planning
            # - to know the size of a batch when going through the list, you know the first one is always the batch
            #   padded context length. this is useful to simplify the batching logic and more importantly to make
            #   automatic adaptive batches much much easier to implement
            # - any OOMs will happen right away rather than near the end

            toks = x[1] + x[2]
            return -len(toks), tuple(toks)

        # TODO: automatic (variable) batch size detection for vectorization
        re_ord = utils.Reorderer(requests, _collate)
        for chunk in utils.chunks(
<<<<<<< HEAD
            tqdm(re_ord.get_reordered(), disable=(disable_tqdm or (self.rank != 0))),
            self.batch_size,
        ):
=======
            tqdm(re_ord.get_reordered(), disable=(disable_tqdm or (self.rank != 0))), self.batch_size
        ): 
            
>>>>>>> 71388a7e
            inps = []
            cont_toks_list = []
            inplens = []

            padding_length = None

            # because vectorizing is annoying, we first convert each (context, continuation) pair to padded
            # tensors, then we pack them together into a batch, call the model, and then pick it all apart
            # again because vectorizing is annoying

            for _, context_enc, continuation_enc in chunk:
                # sanity check
                assert len(context_enc) > 0
                assert len(continuation_enc) > 0
                assert len(continuation_enc) <= self.max_length

                # how this all works:
                #          CTX      CONT
                # inp    0 1 2 3|4 5 6 7 8 9   <- last token is deleted by inp[:, :-1]
                # gpt2    \               \
                # logits   1 2 3|4 5 6 7 8 9   <- the ctx half gets tossed out by the
                # cont_toks      4 5 6 7 8 9      [:, -len(continuation_enc):, :self.vocab_size] slice

                # when too long to fit in context, truncate from the left
                inp = torch.tensor(
                    (context_enc + continuation_enc)[-(self.max_length + 1) :][:-1],
                    dtype=torch.long,
                ).to(self.device)
                (inplen,) = inp.shape

                cont = continuation_enc

                # since in _collate we make sure length is descending, the longest is always the first one.
                padding_length = (
                    padding_length if padding_length is not None else inplen
                )

                # pad length from seq to padding_length
                inp = torch.cat(
                    [
                        inp,  # [seq]
                        torch.zeros(padding_length - inplen, dtype=torch.long).to(
                            inp.device
                        ),  # [padding_length - seq]
                    ],
                    dim=0,
                )

                inps.append(inp.unsqueeze(0))  # [1, padding_length]
                cont_toks_list.append(cont)
                inplens.append(inplen)

            batched_inps = torch.cat(inps, dim=0)  # [batch, padding_length
            multi_logits = F.log_softmax(
                self._model_call(batched_inps), dim=-1
            ).cpu()  # [batch, padding_length, vocab]

            for (cache_key, _, _), logits, inp, inplen, cont_toks in zip(
                chunk, multi_logits, inps, inplens, cont_toks_list
            ):

                # Slice to original seq length
                contlen = len(cont_toks)
                logits = logits[inplen - contlen : inplen].unsqueeze(
                    0
                )  # [1, seq, vocab]

                # Check if per-token argmax is exactly equal to continuation
                greedy_tokens = logits.argmax(dim=-1)
                cont_toks = torch.tensor(cont_toks, dtype=torch.long).unsqueeze(
                    0
                )  # [1, seq]
                max_equal = (greedy_tokens == cont_toks).all()

                # Obtain log-probs at the corresponding continuation token indices
                # last_token_slice = logits[:, -1, :].squeeze(0).tolist()
                logits = torch.gather(logits, 2, cont_toks.unsqueeze(-1)).squeeze(
                    -1
                )  # [1, seq]

                # Answer: (log prob, is-exact-match)
                answer = (float(logits.sum()), bool(max_equal))

                res.append(answer)

        return re_ord.get_original(res)

    def greedy_until(self, requests):
        # TODO: implement fully general `until` that handles until that are
        #       multiple tokens or that span multiple tokens correctly

        res = []

        def _collate(x):
            toks = self.tok_encode(x[0])
            return len(toks), x[0]

        re_ord = utils.Reorderer([req.args for req in requests], _collate)

        for context, until in tqdm(re_ord.get_reordered()):
            if isinstance(until, str):
                until = [until]

            (primary_until,) = self.tok_encode(until[0])

            context_enc = torch.tensor(
                [self.tok_encode(context)[self.max_gen_toks - self.max_length :]]
            ).to(self.device)

            cont = self._model_generate(
                context_enc, context_enc.shape[1] + self.max_gen_toks, primary_until
            )

            s = self.tok_decode(cont[0].tolist()[context_enc.shape[1] :])

            for term in until:
                s = s.split(term)[0]

            res.append(s)

        return re_ord.get_original(res)<|MERGE_RESOLUTION|>--- conflicted
+++ resolved
@@ -72,29 +72,19 @@
 
         # multigpu support with accelerate
         if gpus > 1:
-            accelerator = Accelerator(device_placement=False)
+            # accelerator = Accelerator(device_placement=False)
+            accelerator = Accelerator()
             if gpus > accelerator.num_processes:
-<<<<<<< HEAD
                 warning = (
-                    "WARNING: The number of total GPUs does not match the number of spawned processes. "
+                    "WARNING: The number of total system GPUs does not match the number of spawned processes. "
                     "If you would like to use data parallelism, please launch the script "
                     "with 'accelerate launch *script*'. "
-                    "Current run will proceed with single device."
-                )
-                print(warning)
-                self._rank = 0
-                self._world_size = 1
-
-=======
-                warning = ("WARNING: The number of total system GPUs does not match the number of spawned processes. " 
-                      "If you would like to use data parallelism, please launch the script "
-                      "with 'accelerate launch *script*'. " 
-                        f"Current run will proceed with {accelerator.num_processes} devices.")
+                    f"Current run will proceed with {accelerator.num_processes} devices."
+                )
                 print(warning)
                 self._rank = self.accelerator.local_process_index
                 self._world_size = self.accelerator.num_processes
-            
->>>>>>> 71388a7e
+
             else:
                 self.gpt2 = accelerator.prepare(self.gpt2)
                 self._device = torch.device(f"cuda:{accelerator.local_process_index}")
@@ -114,14 +104,16 @@
     @property
     def max_length(self):
         try:
-            if hasattr(self, 'accelerator'):
+            if hasattr(self, "accelerator"):
                 return self.accelerator.unwrap_model(self.gpt2).config.n_ctx
             else:
                 return self.gpt2.config.n_ctx
         except AttributeError:
             # gptneoconfig doesn't have n_ctx apparently
-            if hasattr(self, 'accelerator'):
-                return self.accelerator.unwrap_model(self.gpt2).config.max_position_embeddings
+            if hasattr(self, "accelerator"):
+                return self.accelerator.unwrap_model(
+                    self.gpt2
+                ).config.max_position_embeddings
             else:
                 return self.gpt2.config.max_position_embeddings
 
@@ -190,81 +182,8 @@
         # TODO: Implement caching once we've confirmed the perplexity implementation
         # TODO: automatic batch size detection for vectorization
 
-<<<<<<< HEAD
-        extra_pad = []
-        numpad_batches = 0
-
-        if self.world_size > 1:
-            cumulative_batches = 0  # balance token batches among iterators
-            # compute cumulative batches seen per host
-            for (string,) in tqdm([req.args for req in requests], disable=True):
-                rolling_token_windows = list(
-                    map(
-                        utils.make_disjoint_window,
-                        utils.get_rolling_token_windows(
-                            token_list=self.tok_encode(string),
-                            prefix_token=self.eot_token_id,
-                            max_seq_len=self.max_length,
-                            context_len=1,
-                        ),
-                    )
-                )
-
-                rolling_token_windows = [(None,) + x for x in rolling_token_windows]
-                cumulative_batches += len(rolling_token_windows)
-
-            cumul_batches_ranks = torch.tensor(cumulative_batches, device=self.device)
-            gathered_item = (
-                self.accelerator.gather(cumul_batches_ranks)
-                .cpu()
-                .detach()
-                .numpy()
-                .tolist()
-            )
-
-            # compute number of pseudobatches to pad with (FSDP/DDP require even batches among ranks)
-            numpad_batches = max(gathered_item) - gathered_item[self.rank]
-
-            # pad iterators with a pseudodocument
-            extra_pad = (
-                [("pad",)] if max(gathered_item) - min(gathered_item) > 0 else []
-            )
-
         loglikelihoods = []
-        for (string,) in tqdm(
-            extra_pad + [req.args for req in requests], disable=(self.rank != 0)
-        ):
-            if numpad_batches > 0:
-                rolling_token_windows = list(
-                    map(
-                        utils.make_disjoint_window,
-                        utils.get_rolling_token_windows(
-                            token_list=[self.eot_token_id]
-                            * self.max_length
-                            * numpad_batches,
-                            prefix_token=self.eot_token_id,
-                            max_seq_len=self.max_length,
-                            context_len=1,
-                        ),
-                    )
-                )
-
-            else:
-                rolling_token_windows = list(
-                    map(
-                        utils.make_disjoint_window,
-                        utils.get_rolling_token_windows(
-                            token_list=self.tok_encode(string),
-                            prefix_token=self.eot_token_id,
-                            max_seq_len=self.max_length,
-                            context_len=1,
-                        ),
-                    )
-                )
-
-=======
-        loglikelihoods = []
-        for (string,) in tqdm([req.args for req in requests],disable=(self.rank != 0)):
+        for (string,) in tqdm([req.args for req in requests], disable=(self.rank != 0)):
             rolling_token_windows = list(
                 map(
                     utils.make_disjoint_window,
@@ -276,48 +195,36 @@
                     ),
                 )
             )
-            
->>>>>>> 71388a7e
+
             rolling_token_windows = [(None,) + x for x in rolling_token_windows]
 
             # TODO: extract out this call so it only gets called once and also somehow figure out partial caching for
             # that
-            
-            pad_amnt = 0 
+
+            pad_amnt = 0
             if self.world_size > 1:
-                #TODO: Comment on what we do here
-                mytensor = torch.tensor(len(rolling_token_windows), device = self.device)
-                gathered = self.accelerator.gather(mytensor).cpu().detach().numpy().tolist()
+                # TODO: Comment on what we do here
+                mytensor = torch.tensor(len(rolling_token_windows), device=self.device)
+                gathered = (
+                    self.accelerator.gather(mytensor).cpu().detach().numpy().tolist()
+                )
 
                 pad_amnt = max(gathered) - gathered[self.rank]
                 if pad_amnt > 0:
-                    rolling_token_windows += pad_amnt*[rolling_token_windows[0]]
-            
+                    rolling_token_windows += pad_amnt * [rolling_token_windows[0]]
+
             string_nll = self._loglikelihood_tokens(
                 rolling_token_windows, disable_tqdm=True
             )
 
-<<<<<<< HEAD
-            if (numpad_batches > 0) or (string == "pad"):
-                numpad_batches = 0
-
+            if (self.world_size > 1) and (pad_amnt > 0):
+                string_nll = [x[0] for x in string_nll[:-pad_amnt]]
             else:
                 # discard is_greedy
                 string_nll = [x[0] for x in string_nll]
 
-                string_nll = sum(string_nll)
-                loglikelihoods.append(string_nll)
-=======
-            if (self.world_size > 1) and (pad_amnt > 0):
-                string_nll = [x[0] for x in string_nll[:-pad_amnt]]
-            else:
-                # discard is_greedy
-                string_nll = [x[0] for x in string_nll]
-                
             string_nll = sum(string_nll)
             loglikelihoods.append(string_nll)
-        
->>>>>>> 71388a7e
 
         return loglikelihoods
 
@@ -339,15 +246,10 @@
         # TODO: automatic (variable) batch size detection for vectorization
         re_ord = utils.Reorderer(requests, _collate)
         for chunk in utils.chunks(
-<<<<<<< HEAD
             tqdm(re_ord.get_reordered(), disable=(disable_tqdm or (self.rank != 0))),
             self.batch_size,
         ):
-=======
-            tqdm(re_ord.get_reordered(), disable=(disable_tqdm or (self.rank != 0))), self.batch_size
-        ): 
-            
->>>>>>> 71388a7e
+
             inps = []
             cont_toks_list = []
             inplens = []
